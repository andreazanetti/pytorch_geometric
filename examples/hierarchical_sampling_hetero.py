import argparse
from time import time

import numpy as np
import torch
import torch.nn.functional as F
from tqdm import tqdm

import torch_geometric.transforms as T
from torch_geometric.datasets import OGB_MAG
from torch_geometric.loader import NeighborLoader
from torch_geometric.nn import HeteroConv, Linear, SAGEConv
from torch_geometric.utils._trim_to_layer import TrimToLayer

_trim_to_layer = TrimToLayer()

parser = argparse.ArgumentParser()
parser.add_argument('--use-sparse-tensor', action='store_true')
parser.add_argument('--hgam', action='store_true')
parser.add_argument('--batch-size', type=int, default=1)  #512
parser.add_argument('--hidden-dim', type=int, default=32)
parser.add_argument('--num-layers', type=int, default=3)
parser.add_argument('--num-neighbors', type=int, default=4)  #10
parser.add_argument('--num-epochs', type=int, default=5)
args = parser.parse_args()
args.use_sparse_tensor = True
args.hgam = True
print(args)

transforms = [T.ToUndirected(merge=True)]
if args.use_sparse_tensor:
    transforms.append(T.ToSparseTensor())
dataset = OGB_MAG(root='../data/', preprocess='metapath2vec',
                  transform=T.Compose(transforms))
data = dataset[0]
print("\nDataset in use is OGB_MAG:\n")
print(data)
node_types, edge_types = data.metadata()
print(node_types)
print(edge_types)


class HierarchicalHeteroGraphSage(torch.nn.Module):
    def __init__(self, edge_types, hidden_channels, out_channels, num_layers):
        super().__init__()

        self.convs = torch.nn.ModuleList()
        for _ in range(num_layers):
            conv = HeteroConv(
                {
                    edge_type: SAGEConv((-1, -1), hidden_channels)
                    for edge_type in edge_types
                }, aggr='sum')
            self.convs.append(conv)

        self.lin = Linear(hidden_channels, out_channels)

    def forward(self, x_dict, edge_index_dict, num_sampled_edges_dict,
                num_sampled_nodes_dict):

        for i, conv in enumerate(self.convs):
            if args.hgam:
                x_dict, xrr_dict, edge_index_dict, _ = _trim_to_layer(
                    layer=i,
                    num_sampled_nodes_per_hop=num_sampled_nodes_dict,
                    num_sampled_edges_per_hop=num_sampled_edges_dict,
                    x=x_dict,
                    edge_index=edge_index_dict,
                )

<<<<<<< HEAD
            if args.hgam:
                x_dict = conv(x_dict, edge_index_dict, xra_dict=xrr_dict)
            else:
                x_dict = conv(x_dict, edge_index_dict)
=======
            x_dict = conv(x_dict, edge_index_dict)  # xr_dict
>>>>>>> 2ba27889
            x_dict = {key: x.relu() for key, x in x_dict.items()}

        return self.lin(x_dict['paper'])


model = HierarchicalHeteroGraphSage(
    edge_types=data.edge_types,
    hidden_channels=args.hidden_dim,
    out_channels=dataset.num_classes,
    num_layers=args.num_layers,
)

optimizer = torch.optim.Adam(model.parameters(), lr=0.01)

kwargs = {'batch_size': args.batch_size, 'num_workers': 0}
train_loader = NeighborLoader(
    data,
    num_neighbors={key: [1] * args.num_layers
                   for key in data.edge_types},
    shuffle=True,
    input_nodes=('paper', data['paper'].train_mask),
    **kwargs,
)
print("train_loader is: ", train_loader)


def train():
    model.train()

    total_examples = total_loss = 0
    for batch in tqdm(train_loader):
        optimizer.zero_grad()

        out = model(
            batch.x_dict,
            batch.adj_t_dict
            if args.use_sparse_tensor else batch.edge_index_dict,
            num_sampled_nodes_dict=batch.num_sampled_nodes_dict
            if args.hgam else None,
            num_sampled_edges_dict=batch.num_sampled_edges_dict
            if args.hgam else None,
        )

        batch_size = batch['paper'].batch_size
        loss = F.cross_entropy(out[:batch_size], batch['paper'].y[:batch_size])

        loss.backward()
        optimizer.step()

        total_examples += batch_size
        total_loss += float(loss) * batch_size

    avg_loss = total_loss / total_examples
    print("hierarchical_sampling: avg_loss is: ", avg_loss)
    return avg_loss


epoch_time = []
for epoch in range(args.num_epochs):
    epoch_beg = time()
    loss = train()
    epoch_time.append(time() - epoch_beg)
    print(f'Epoch: {epoch:02d}, Loss: {loss:.4f}')

print(epoch_time)
print(f'Mean time: {np.mean(epoch_time)}, std: {np.std(epoch_time)}')<|MERGE_RESOLUTION|>--- conflicted
+++ resolved
@@ -17,10 +17,10 @@
 parser = argparse.ArgumentParser()
 parser.add_argument('--use-sparse-tensor', action='store_true')
 parser.add_argument('--hgam', action='store_true')
-parser.add_argument('--batch-size', type=int, default=1)  #512
-parser.add_argument('--hidden-dim', type=int, default=32)
+parser.add_argument('--batch-size', type=int, default=512)  #512
+parser.add_argument('--hidden-dim', type=int, default=256)
 parser.add_argument('--num-layers', type=int, default=3)
-parser.add_argument('--num-neighbors', type=int, default=4)  #10
+parser.add_argument('--num-neighbors', type=int, default=10)  
 parser.add_argument('--num-epochs', type=int, default=5)
 args = parser.parse_args()
 args.use_sparse_tensor = True
@@ -68,14 +68,10 @@
                     edge_index=edge_index_dict,
                 )
 
-<<<<<<< HEAD
             if args.hgam:
                 x_dict = conv(x_dict, edge_index_dict, xra_dict=xrr_dict)
             else:
                 x_dict = conv(x_dict, edge_index_dict)
-=======
-            x_dict = conv(x_dict, edge_index_dict)  # xr_dict
->>>>>>> 2ba27889
             x_dict = {key: x.relu() for key, x in x_dict.items()}
 
         return self.lin(x_dict['paper'])
